--- conflicted
+++ resolved
@@ -30,11 +30,7 @@
 func (c *Creator) Domain() string { return c.domain }
 
 // CreateOWID makes a new OWID for the payload provided.
-<<<<<<< HEAD
-func (c *Creator) CreateOWID(payload string) (string, error) {
-=======
 func (c *Creator) CreateOWID(payload []byte) (string, error) {
->>>>>>> 338f9c04
 
 	date := time.Now().UTC()
 
